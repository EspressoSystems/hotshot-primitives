--- conflicted
+++ resolved
@@ -22,12 +22,8 @@
 digest = { version = "0.10" }
 displaydoc = { version = "0.2.3", default-features = false }
 ethereum-types = { version = "0.14.1", features = ["impl-serde"] }
-<<<<<<< HEAD
+generic-array = "0.14.7"
 jf-primitives = { git = "https://github.com/espressosystems/jellyfish", branch = "rs-code-fft" } # , tag = "0.3.0"
-=======
-generic-array = "0.14.7"
-jf-primitives = { git = "https://github.com/espressosystems/jellyfish" } # , tag = "0.3.0"
->>>>>>> 00d0a3ce
 jf-utils = { git = "https://github.com/espressosystems/jellyfish" } # , tag = "0.3.0"
 serde = { version = "1.0", default-features = false, features = ["derive", "rc"] }
 sha3 = "0.10.7"
