--- conflicted
+++ resolved
@@ -9,9 +9,9 @@
 repository = "https://github.com/EspressoSystems/hotshot-primitives"
 
 [dependencies]
-<<<<<<< HEAD
 anyhow = "1.0"
 ark-bls12-381 = "0.4.0"
+ark-bn254 = "0.4.0"
 ark-ec = "0.4.0"
 ark-ff = "0.4.0"
 ark-poly = "0.4.0"
@@ -19,27 +19,18 @@
 ark-std = { version = "0.4.0", default-features = false }
 derivative = "2.2.0"
 digest = { version = "0.10" }
+displaydoc = { version = "0.2.3", default-features = false }
+ethereum-types = { version = "0.14.1", features = ["impl-serde"] }
 jf-primitives = { git = "https://github.com/espressosystems/jellyfish" } # , tag = "0.3.0"
 jf-utils = { git = "https://github.com/espressosystems/jellyfish" } # , tag = "0.3.0"
-serde = { version = "1.0", default-features = false, features = ["derive"] }
+serde = { version = "1.0", default-features = false, features = ["derive", "rc"] }
+sha3 = "0.10.7"
+tagged-base64 = { git = "https://github.com/espressosystems/tagged-base64", tag = "0.3.0" }
 thiserror = "1.0"
 
 [dev-dependencies]
 jf-primitives = { git = "https://github.com/espressosystems/jellyfish", features = ["test-srs"] } # , tag = "0.3.0"
 sha2 = { version = "0.10" }
-=======
-ark-bn254 = "0.4.0"
-ark-ff = "0.4.0"
-ark-serialize = "0.4.0"
-ark-std = { version = "0.4.0", default-features = false }
-displaydoc = { version = "0.2.3", default-features = false }
-ethereum-types = { version = "0.14.1", features = ["impl-serde"] }
-jf-primitives = { git = "https://github.com/espressosystems/jellyfish", tag = "0.3.0" }
-jf-utils = { git = "https://github.com/espressosystems/jellyfish", tag = "0.3.0" }
-serde = { version = "1.0", default-features = false, features = ["derive", "rc"] }
-sha3 = "0.10.7"
-tagged-base64 = { git = "https://github.com/espressosystems/tagged-base64", tag = "0.3.0" }
->>>>>>> 0dd227bb
 
 [features]
 default = ["parallel"]
