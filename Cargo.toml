--- conflicted
+++ resolved
@@ -35,13 +35,8 @@
 typenum = { version = "1.16.0" }
 
 [dev-dependencies]
-<<<<<<< HEAD
 jf-primitives = { git = "https://github.com/espressosystems/jellyfish", features = ["test-srs"], rev = "12ee629" } # , tag = "0.3.0"
-criterion = "0.5.0"
-=======
-criterion = { version = "0.4", features = ["html_reports"] }
-jf-primitives = { git = "https://github.com/espressosystems/jellyfish", features = ["test-srs"] } # , tag = "0.3.0"
->>>>>>> 52b2f713
+criterion = { version = "0.5.1", features = ["html_reports"] }
 sha2 = { version = "0.10" }
 
 [[bench]]
