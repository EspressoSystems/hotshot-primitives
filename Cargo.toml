[package]
name = "hotshot-primitives"
version = "0.1.0"
edition = "2021"
authors = ["Espresso Systems <hello@espressosys.com>"]
license = "MIT"
rust-version = "1.64.0"
homepage = "https://github.com/EspressoSystems/hotshot-primitives"
repository = "https://github.com/EspressoSystems/hotshot-primitives"

[dependencies]
<<<<<<< HEAD
=======
anyhow = "1.0"
>>>>>>> a0d1bbcc
ark-bls12-381 = "0.4.0"
ark-bn254 = "0.4.0"
ark-ec = "0.4.0"
ark-ff = "0.4.0"
<<<<<<< HEAD
ark-pallas = "0.4.0"
=======
ark-poly = "0.4.0"
>>>>>>> a0d1bbcc
ark-serialize = "0.4.0"
ark-std = { version = "0.4.0", default-features = false }
derivative = "2.2.0"
digest = { version = "0.10" }
displaydoc = { version = "0.2.3", default-features = false }
ethereum-types = { version = "0.14.1", features = ["impl-serde"] }
jf-primitives = { git = "https://github.com/espressosystems/jellyfish" } # , tag = "0.3.0"
jf-utils = { git = "https://github.com/espressosystems/jellyfish" } # , tag = "0.3.0"
serde = { version = "1.0", default-features = false, features = ["derive", "rc"] }
sha3 = "0.10.7"
tagged-base64 = { git = "https://github.com/espressosystems/tagged-base64", tag = "0.3.0" }
thiserror = "1.0"

[dev-dependencies]
jf-primitives = { git = "https://github.com/espressosystems/jellyfish", features = ["test-srs"] } # , tag = "0.3.0"
sha2 = { version = "0.10" }

[dev-dependencies]
criterion = "0.4.0"

[[bench]]
name = "minroot"
harness = false

[features]
default = ["parallel"]
std = ["ark-std/std", "ark-serialize/std", "ark-pallas/std", "ark-ff/std"]
parallel = ["jf-primitives/parallel", "jf-utils/parallel", "ark-ff/parallel"]<|MERGE_RESOLUTION|>--- conflicted
+++ resolved
@@ -9,19 +9,13 @@
 repository = "https://github.com/EspressoSystems/hotshot-primitives"
 
 [dependencies]
-<<<<<<< HEAD
-=======
 anyhow = "1.0"
->>>>>>> a0d1bbcc
 ark-bls12-381 = "0.4.0"
 ark-bn254 = "0.4.0"
 ark-ec = "0.4.0"
 ark-ff = "0.4.0"
-<<<<<<< HEAD
 ark-pallas = "0.4.0"
-=======
 ark-poly = "0.4.0"
->>>>>>> a0d1bbcc
 ark-serialize = "0.4.0"
 ark-std = { version = "0.4.0", default-features = false }
 derivative = "2.2.0"
@@ -36,11 +30,9 @@
 thiserror = "1.0"
 
 [dev-dependencies]
+criterion = "0.4.0"
 jf-primitives = { git = "https://github.com/espressosystems/jellyfish", features = ["test-srs"] } # , tag = "0.3.0"
 sha2 = { version = "0.10" }
-
-[dev-dependencies]
-criterion = "0.4.0"
 
 [[bench]]
 name = "minroot"
