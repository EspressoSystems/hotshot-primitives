//! This crate provides various cryptography primitives required for the HotShot protocol. [TODO link to hotshot paper]
#![cfg_attr(not(feature = "std"), no_std)]
#![deny(warnings)]
#![warn(missing_docs)]

<<<<<<< HEAD
pub mod vdf;
pub mod vid;
=======
pub mod stake_table;
pub mod vdf;
>>>>>>> 0dd227bb
<|MERGE_RESOLUTION|>--- conflicted
+++ resolved
@@ -1,12 +1,8 @@
 //! This crate provides various cryptography primitives required for the HotShot protocol. [TODO link to hotshot paper]
 #![cfg_attr(not(feature = "std"), no_std)]
 #![deny(warnings)]
-#![warn(missing_docs)]
+// #![warn(missing_docs)] // TODO need rustdoc for stake_table
 
-<<<<<<< HEAD
-pub mod vdf;
-pub mod vid;
-=======
 pub mod stake_table;
 pub mod vdf;
->>>>>>> 0dd227bb
+pub mod vid;