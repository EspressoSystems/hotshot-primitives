--- conflicted
+++ resolved
@@ -1,13 +1,8 @@
-//! This crate provides various cryptography primitives required for the HotShot protocol. [TODO link to hotshot paper]
 #![cfg_attr(not(feature = "std"), no_std)]
 #![deny(warnings)]
 // #![warn(missing_docs)] // TODO need rustdoc for stake_table
 
-<<<<<<< HEAD
 pub mod quorum_certificate;
-pub mod vdf;
-=======
 pub mod stake_table;
 pub mod vdf;
-pub mod vid;
->>>>>>> a0d1bbcc
+pub mod vid;